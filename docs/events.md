# Events: `__event_emitter__` and `__event_call__`

Open WebUI extensions can push real-time updates to the UI. Each Tool or Pipe
receives two async helpers:

* `__event_emitter__` – fire-and-forget events
* `__event_call__` – events that wait for user input and return the user's
  response

Both helpers expect a dictionary `{"type": str, "data": dict}`.

`get_event_emitter()` gathers every active session for the calling user (plus the
current request's session when available) and emits the payload to each one:

```python
session_ids = list(
    set(
        USER_POOL.get(user_id, [])
        + ([request_info.get("session_id")] if request_info.get("session_id") else [])
    )
)
```
【F:external/open-webui/backend/open_webui/socket/main.py†L305-L317】

The returned helper is an asynchronous function that uses Python Socket.IO to
broadcast the given payload to each collected session.

`get_event_call()` returns another helper bound to the current request's session.
It uses [`sio.call`](https://python-socketio.readthedocs.io/en/latest/api.html#socketio.AsyncServer.call)
to send the payload only to that session and waits for the browser to respond:

```python
async def __event_caller__(event_data):
    response = await sio.call(
        "chat-events",
        {
            "chat_id": request_info.get("chat_id", None),
            "message_id": request_info.get("message_id", None),
            "data": event_data,
        },
        to=request_info["session_id"],
    )
    return response
```
【F:external/open-webui/backend/open_webui/socket/main.py†L374-L386】

The returned value is whatever the frontend callback supplies—typically a
boolean for `confirmation` events or a string for `input` prompts. Unlike the
emitter, this helper does not alter the database automatically.

## Database persistence

The helper produced by `get_event_emitter` in `socket/main.py` first collects the
user's active session IDs from `USER_POOL`. With `update_db=True` (the default)
it broadcasts the event to each session using `asyncio.gather`. After
broadcasting, it updates the stored message for three shorthand event types:

```python
if update_db:
    if "type" in event_data and event_data["type"] == "status":
        Chats.add_message_status_to_chat_by_id_and_message_id(...)
    if "type" in event_data and event_data["type"] == "message":
        ...  # fetch existing text and append
    if "type" in event_data and event_data["type"] == "replace":
        ...  # overwrite existing content
```
【F:external/open-webui/backend/open_webui/socket/main.py†L334-L366】

`status` entries append a status dict to the message's `statusHistory` list if
the message already exists. `message` events fetch the stored message (if any),
append the new chunk, and then call
`Chats.upsert_message_to_chat_by_id_and_message_id` to save the result. If no
message exists the update is skipped. `replace` overwrites the current text with
the provided content or creates the message if it doesn't already exist. Event types like `chat:completion` are
transient unless you persist them explicitly. When using the standard pipeline
this save happens automatically after the final chunk. If you emit
`chat:completion` events yourself, call `Chats.upsert_message_to_chat_by_id_and_message_id`
when you're done.

To emit without touching the database pass `False` when retrieving the emitter:

```python
emitter = get_event_emitter(metadata, False)
```

### Manual saves

Call `Chats.upsert_message_to_chat_by_id_and_message_id` whenever you need to
persist changes manually:

```python
Chats.upsert_message_to_chat_by_id_and_message_id(chat_id, message_id, {"content": text})
```
【F:external/open-webui/backend/open_webui/models/chats.py†L228-L249】

### Custom metadata persistence

`Chats.upsert_message_to_chat_by_id_and_message_id` merges the provided
dictionary with any existing message data. Fields not mentioned remain
untouched, so you can store additional keys for your own use. Later
updates from the pipeline—such as the final `chat:completion` write—only
replace the built-in fields like `content` and preserve everything else.
This allows pipes to attach hidden state to a message and read it back in
subsequent turns.

<<<<<<< HEAD
The middleware may strip the `id` fields from the message list passed to
your pipe. To inspect prior metadata look up the stored history yourself:

```python
chat = Chats.get_chat_by_id(chat_id)
history = chat.chat.get("history", {})
msgs = history.get("messages", {})
chain = get_message_list(msgs, history.get("currentId")) or []
# ``chain[-1]`` is the incoming user message, ``chain[-2]`` the
# previous assistant reply
previous_meta = chain[-2].get("custom_meta") if len(chain) > 1 else None
```

=======
>>>>>>> 0a0813ed
## Common event types

| type                | Purpose                                              |
|---------------------|------------------------------------------------------|
| `status`            | Progress or activity updates                          |
| `chat:message:delta`| Append streamed text to the current message           |
| `chat:message`      | Replace the current message content                   |
| `chat:completion`   | Send streamed completion chunks or final content      |
| `chat:message:files`| Attach or update message files                        |
| `chat:title`        | Update the conversation title                         |
| `chat:tags`         | Update conversation tags                              |
| `source`/`citation` | Add a citation or code execution result               |
| `notification`      | Show a toast notification                             |
| `confirmation`      | Ask for confirmation (requires `__event_call__`)      |
| `input`             | Request simple user input (requires `__event_call__`) |
| `execute`           | Run code client-side (requires `__event_call__`)      |

Custom event types may be used if the frontend knows how to handle them.

`message` and `replace` are backend shortcuts the UI treats as
`chat:message:delta` and `chat:message`. A similar alias `files` maps to
`chat:message:files`. Only `status`, `message` and `replace` trigger automatic
updates to the stored message. `chat:completion` events rely on the pipeline to
call `Chats.upsert_message_to_chat_by_id_and_message_id`.

## Examples

Emit a simple status update:

```python
await __event_emitter__({
    "type": "status",
    "data": {"description": "Processing started", "done": False}
})
```

Pause execution until the user confirms:

```python
result = await __event_call__({
    "type": "confirmation",
    "data": {"title": "Are you sure?", "message": "Proceed with action?"}
})
```

`result` will contain the user's answer or input value.

Stream chat completion text in chunks:

```python
await __event_emitter__(
    {
        "type": "chat:completion",
        "data": {"content": "partial text"},
    }
)
```

Send a final update when done and persist the full message:

```python
await __event_emitter__(
    {
        "type": "chat:completion",
        "data": {"done": True, "content": full_text},
    }
)
Chats.upsert_message_to_chat_by_id_and_message_id(chat_id, message_id, {"content": full_text})
```

## Yielding text vs emitting events

A pipe may simply `yield` strings. Each value is converted to an SSE `data:` line by `functions.process_line` before being sent to the client. The UI appends the streamed text and no intermediate updates occur until the stream ends.

Using `__event_emitter__` lets you push partial content (`chat:message:delta`), status updates or attachments while streaming. These events reach all active sessions immediately and can update the database in real time if enabled.
Lines that begin with `data:` are also forwarded as `chat:completion` events over the WebSocket. Emitting events yourself gives full control over when each chunk is sent and persisted.<|MERGE_RESOLUTION|>--- conflicted
+++ resolved
@@ -103,7 +103,6 @@
 This allows pipes to attach hidden state to a message and read it back in
 subsequent turns.
 
-<<<<<<< HEAD
 The middleware may strip the `id` fields from the message list passed to
 your pipe. To inspect prior metadata look up the stored history yourself:
 
@@ -116,9 +115,6 @@
 # previous assistant reply
 previous_meta = chain[-2].get("custom_meta") if len(chain) > 1 else None
 ```
-
-=======
->>>>>>> 0a0813ed
 ## Common event types
 
 | type                | Purpose                                              |
